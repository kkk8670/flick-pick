import os, sys
from pathlib import Path
import numpy as np
from datetime import datetime
from dotenv import load_dotenv
from pyspark.ml import Pipeline
from pyspark.ml.feature import HashingTF, IDF, Tokenizer
from pyspark.ml.recommendation import ALS, ALSModel
from pyspark.sql import SparkSession, functions as F
from pyspark.sql.functions import lit, col, desc, explode, udf, count, coalesce, concat_ws, floor, row_number, transform, split, concat
from pyspark.sql.types import DoubleType
from pyspark.sql.window import Window
from pyspark.ml.tuning import ParamGridBuilder
from pyspark.ml.evaluation import RegressionEvaluator
from pyspark.ml.tuning import CrossValidator
from math import exp

import inspect
from functools import wraps

load_dotenv()
ROOT_DIR = os.getenv('ROOT_DIR')
project_path = os.getenv("PYTHONPATH")
if project_path and project_path not in sys.path:
    sys.path.insert(0, project_path)
from utils import save_to_csv 


def log_caller(func):
    @wraps(func)
    def wrapper(*args, **kwargs):
        stack = inspect.stack()
        caller_function = stack[1].function
        print(f" called with no parameters from: {caller_function}")
        return func(*args, **kwargs)
    return wrapper


def cosine_similarity_udf(v1, v2):
    """
    Calculate cosine similarity between two vectors.

    Args:
        v1: First vector
        v2: Second vector

    Returns:
        Cosine similarity score (float)
    """
    v1 = np.array(v1)
    v2 = np.array(v2)
    norm_v1 = np.linalg.norm(v1)
    norm_v2 = np.linalg.norm(v2)

    return float(
        np.dot(v1, v2) / (norm_v1 * norm_v2)
        if norm_v1 != 0 and norm_v2 != 0
        else 0.0
    )


class Recommendation:
    def __init__(self):
        self.data_path = f"{ROOT_DIR}/data"
        self.processed_path = f"{self.data_path }/processed"
        self.result_path = f"{self.data_path }/output"  

        self.spark = (SparkSession.builder
                        .appName("MovieRecommendation")
                        .config("spark.driver.host", "localhost") 
                        .getOrCreate()
                    )
        self.spark.sparkContext.setLogLevel("ERROR")


    def setup_environment(self):
        """Configure and validate environment variables."""
        env_path = Path(__file__).parent.parent.parent / '.env'
        print(f"Loading environment variables from: {env_path}")

        if not env_path.exists():
            raise FileNotFoundError(f"Environment file not found: {env_path}")

        load_dotenv(dotenv_path=env_path, override=True)

        required_vars = ["PYSPARK_PYTHON", "PYSPARK_DRIVER_PYTHON"]
        for var in required_vars:
            if not os.getenv(var):
                raise ValueError(f"Required environment variable {var} not set")

        print("Environment variables loaded successfully:")
        print(f"PYSPARK_PYTHON={os.getenv('PYSPARK_PYTHON')}")
        print(f"PYSPARK_DRIVER_PYTHON={os.getenv('PYSPARK_DRIVER_PYTHON')}")

        os.environ.update({
            "PYSPARK_PYTHON": os.getenv("PYSPARK_PYTHON"),
            "PYSPARK_DRIVER_PYTHON": os.getenv("PYSPARK_DRIVER_PYTHON"),
            "PATH": f"{os.path.dirname(os.getenv('PYSPARK_PYTHON'))};"
                    f"{os.environ['PATH']}"
        })


    def load_data(self):
        ratings = "clean_ratings.csv"
        tags = "movie_train_tags.csv"

        self.ratings_df = self.spark.read.csv(f"{self.processed_path}/{ratings}", header=True, inferSchema=True).dropDuplicates()

        self.tags_df = self.spark.read.csv(f"{self.processed_path}/{tags}",
                           header=True,
                           inferSchema=True).dropDuplicates()

    def build_base_als(self):
        """Create base ALS model for parameter optimization."""
        return ALS(
            userCol="userId",
            itemCol="movieId",
            ratingCol="rating",
            coldStartStrategy="drop",
            rank=10,  # Base value, will be overridden by ParamGridBuilder
            maxIter=10,  # Base value, will be overridden by ParamGridBuilder
            regParam=0.1  # Base value, will be 
        )


    def hyperparameter_optimization(self, train_ratings_df):
        """
        Perform hyperparameter tuning for the ALS model.

        Args:
            ratings_df: DataFrame containing ratings data

        Returns:
            Best trained ALS model based on cross-validation
        """
        # Cache data for faster repeated access
        train_ratings_df.cache()

        als = self.build_base_als()
        param_grid = (
            ParamGridBuilder()
            .addGrid(als.rank, [10, 20, 50])
            .addGrid(als.maxIter, [10, 20])
            .addGrid(als.regParam, [0.01, 0.1, 1.0])
            .build()
        )

        evaluator = RegressionEvaluator(
            metricName="rmse",
            labelCol="rating",
            predictionCol="prediction"
        )

        crossval = CrossValidator(
            estimator=als,
            estimatorParamMaps=param_grid,
            evaluator=evaluator,
            numFolds=3,
            parallelism=4  # Adjust based on cluster configuration
        )

        cv_model = crossval.fit(train_ratings_df)

        # Release cache when done
        train_ratings_df.unpersist()

        return cv_model.bestModel


    def get_model(self, force_train=False):
        model_path = f"{ROOT_DIR}/models/als_recommendation"

        # 为每个 user 的评分记录添加时间顺序编号
        window_spec = Window.partitionBy("userId").orderBy("timestamp")

        df_with_row = self.ratings_df.withColumn("row_num", row_number().over(window_spec))

        # 计算每个 user 的评分数量
        user_counts = df_with_row.groupBy("userId").count().withColumnRenamed("count", "total_ratings")

        # 加入每条记录在用户下的总评分数
        df_with_total = df_with_row.join(user_counts, on="userId")

        # 设置训练阈值：80% 留在训练集
        df_labeled = df_with_total.withColumn(
            "is_train",
            (col("row_num") <= floor(col("total_ratings") * 0.8))
        )

        # 拆分
        train_ratings_df = df_labeled.filter("is_train = true").drop("row_num", "total_ratings", "is_train")
        test_ratings_df = df_labeled.filter("is_train = false").drop("row_num", "total_ratings", "is_train")

        self.test_df = test_ratings_df

        if os.path.exists(model_path) and not force_train:
            print("Loading existing model")
            best_model = ALSModel.load(model_path)
            return best_model

        print("Training new model")
        
        best_model = self.hyperparameter_optimization(train_ratings_df)
        best_model.write().overwrite().save(model_path)

        return best_model


    def get_content_feature_matrix(self):
        print("Step 0: Build content feature matrix...")
        # self.check_dup(self.tags_df)
 
        movie_features_df = (
                            self.tags_df
                                .withColumn("title", coalesce(self.tags_df["title"], lit(""))) 
                                .withColumn("genres", coalesce(self.tags_df["genres"], lit(""))) 
                                .withColumn("tag", coalesce(self.tags_df["tag"], lit(""))) 
                                .withColumn("year", coalesce(self.tags_df["year"], lit("")))
                                .withColumn("genres_prefixed", 
                                            concat_ws(" ", transform(split(col("genres"), " "), lambda x: concat(lit("genres_"), x))))
                                .withColumn("tag_prefixed", 
                                            concat_ws(" ", transform(split(col("tag"), " "), lambda x: concat(lit("tag_"), x))))
                                .withColumn("combined_features", concat_ws(" ", "title", "genres", "tag", "year"))
                                .where(col("combined_features") != lit(""))  
                                .select("movieId", "combined_features")
                            )

        # TF-IDF pipeline
        tokenizer = Tokenizer(inputCol="combined_features", outputCol="words")
        hashing_tf = HashingTF(inputCol=tokenizer.getOutputCol(),
                               outputCol="rawFeatures",
                               numFeatures=100)
        idf = IDF(inputCol=hashing_tf.getOutputCol(),
                  outputCol="features")

        pipeline = Pipeline(stages=[tokenizer, hashing_tf, idf])
        # tags_df_transformed = pipeline.fit(movie_tags_enriched).transform(movie_tags_enriched)  
        tags_df_transformed = pipeline.fit(movie_features_df).transform(movie_features_df) 

        return tags_df_transformed, hashing_tf


    def get_ALS_recommendations(self, best_als_model, user_id):
        print("Step 1: Get ALS reçcommendations...")
        user_recs = best_als_model.recommendForUserSubset(
                self.spark.createDataFrame([(user_id,)], ["userId"]),
                100
            )
        # print("1st", user_recs.first().asDict())
        user_rec_movies = user_recs.withColumn(
            "rec", explode("recommendations")
        ).select( "userId", "rec.movieId", "rec.rating")
        # print("1st", user_rec_movies.first().asDict())
        return user_rec_movies
        

    def get_user_profile(self, user_id, tags_df_transformed, hashing_tf):
        print("Step 2: Building user preference profile...")
        user_history = self.ratings_df.alias("ratings").filter(
            col("ratings.userId") == user_id
        )

        user_tag_features = user_history.join(
            tags_df_transformed,
            "movieId"   
        ).select(
            "movieId",
            "features"
        ).cache()

        # print("user_tag_features 1st", user_history.first().asDict())

        # Handle cold start
        if user_tag_features.count() == 0:
            print(f"No valid ratings found for user {user_id}, using default vector")
            avg_vector = np.zeros(hashing_tf.getNumFeatures())
        else:
            avg_vector = user_tag_features.rdd.map(
                lambda row: row["features"].toArray()
            ).mean()

        avg_vector_broadcast = self.spark.sparkContext.broadcast(avg_vector)

        return user_tag_features, avg_vector_broadcast


    def get_content_similarity(self, user_rec_movies, tags_df_transformed, avg_vector_broadcast):
        print("Step 3: Calculating content similarity scores...")

        rec_with_features = user_rec_movies.join(
            tags_df_transformed,
            "movieId"   
        )
        # print("rec_with_features 1st ", rec_with_features.first().asDict())

        avg_vector = avg_vector_broadcast.value

        similarity_udf = udf(
            lambda v: cosine_similarity_udf(avg_vector, v) if v else 0.0,
            DoubleType()
        )

        rec_with_similarity = rec_with_features.withColumn(
            "content_similarity",
        F.when(
                col("features").isNull(), 0.0  
            ).otherwise(
                similarity_udf(col("features"))
            )
        )
        # print("rec_with_similarity 1st ", rec_with_similarity.first().asDict())
        return rec_with_similarity
    

    def get_final_combined(self, rec_with_similarity, user_id):
        print("Step 4: Performing hybrid ranking...")
        max_rating = rec_with_similarity.agg({"rating": "max"}).collect()[0][0]
        rec_normalized = rec_with_similarity.withColumn(
            "norm_rating",
            col("rating") / (max_rating if max_rating != 0 else 1.0)
        )

        rec_with_score = rec_normalized.withColumn(
            "final_score",
            0.6 * col("norm_rating") + 0.2 * col("content_similarity") + 0.2 * col("recency_score")
        ).cache()
            
        # print("rec_with_score 1st", rec_with_score.first().asDict())
        # print("self.tags_df 1st", self.tags_df.first().asDict())
        try:
            # # 排序 + 去重，确保保留每个 user/movie/rating 组合的最佳推荐项
            rec_with_score = rec_with_score.orderBy(col("final_score").desc())
            rec_with_score = rec_with_score.dropDuplicates(["userId", "movieId"])

            final_recs = rec_with_score.select(
                col("userId"),
                col("movieId"),
                col("rating"),
                col("content_similarity").alias("similarity"),   
                col("final_score"),
            )
 
            # print("final_recs:", final_combined.count())  
            return final_recs, rec_with_score
        
        except Exception as e:
            print("combine data error:", e)
    

    def export_result(self, output_path, final_recs, overwrite=True):
        if not overwrite and (
                os.path.exists(output_path) or 
                os.path.exists(f"{output_path}.csv")
            ):
            print(f"already existed：{output_path}")
            return

        final_recs.coalesce(1).write.option("header", True).mode("overwrite").csv(output_path)
        save_to_csv(output_path)
        print(f"save succeed：{output_path}")

    
    def weighted_recommendations(self, user_id, best_als_model, tags_df_transformed, hashing_tf):
        """
        Hybrid recommendation system combining ALS and content-based filtering.

        Args:
            user_id: Target user ID
            best_als_model: Trained ALS model
            movie_df: DataFrame containing movie metadata
            tags_df: DataFrame containing movie tags
            ratings_df: DataFrame containing user ratings
            spark: Spark session

        Returns:
            Transformed tags DataFrame with features
        """
        try:
            print(f"Generating hybrid recommendations for user {user_id}...")

            # 获取用户训练集最大年份
            user_train_df = self.ratings_df.filter((col("userId") == user_id))
            max_train_timestamp = user_train_df.select("timestamp").agg(F.max("timestamp")).collect()[0][0]
            max_train_year = datetime.fromtimestamp(max_train_timestamp).year

            # Step 1: Get ALS reçcommendations
            user_rec_movies = self.get_ALS_recommendations(best_als_model, user_id)
            # self.check_dup(user_rec_movies)

            # Step 2: Build user preference profile
            user_tag_features, avg_vector_broadcast = self.get_user_profile(user_id, tags_df_transformed, hashing_tf)
            # self.check_dup(user_tag_features)

            # Step 3: Calculate content similarity scores
            rec_with_similarity = self.get_content_similarity(user_rec_movies, tags_df_transformed, avg_vector_broadcast)
            
            # Step 3.5: 时间限制 + 加入时序权重（基于用户打分时间）

            # 限制推荐电影年份在训练集最大年份 + 1 年内
            rec_with_similarity = rec_with_similarity.join(
                self.tags_df.select("movieId", "year"),
                on="movieId",
                how="left"
            ).filter(
                col("year").isNotNull() & (col("year") <= max_train_year + 1)
            )

            # 取用户对该推荐电影打分的时间戳（join 原始评分数据）
            rec_with_similarity = rec_with_similarity.join(
                self.ratings_df.select("userId", "movieId", "timestamp"),
                on=["userId", "movieId"],
                how="left"
            )

            # 定义时序衰减函数（打分时间越接近 max_train_timestamp，权重越高）
            def calc_recency_score(ts, max_ts):
                try:
                    if ts is None:
                        return 0.0
                    delta_days = (max_ts - ts) / (60 * 60 * 24)
                    return float(exp(-0.003 * delta_days))  # 可以调整衰减系数
                except:
                    return 0.0

            recency_udf = udf(lambda ts: calc_recency_score(ts, max_train_timestamp), DoubleType())

            rec_with_similarity = rec_with_similarity.withColumn(
                "recency_score",
                recency_udf(col("timestamp"))
            )

            # Step 4: Hybrid scoring
            final_recs, rec_with_score = self.get_final_combined(rec_with_similarity, user_id)
            # self.check_dup(rec_with_similarity)

            # save
            output_path = f"{self.result_path}/user_{user_id}_recommendation"
            self.export_result(output_path, final_recs)

            # 提取 Top-K 推荐的 movieId（推荐列表已经去重和排序）
            predicted_movie_ids = final_recs.orderBy(col("final_score").desc()) \
                                            .select("movieId") \
                                            .limit(10) \
                                            .rdd.flatMap(lambda x: x).collect()

            # 计算 Precision@10（验证用 self.test_df）
            precision = self.precision_at_k_for_user(user_id, predicted_movie_ids, self.test_df, k=10)

            # # Clean cached data
            rec_with_score.unpersist()
            if user_tag_features:
                user_tag_features.unpersist()

            return tags_df_transformed, precision

        except Exception as e:
            print(f"Recommendation generation failed for user {user_id}: {str(e)}")
            raise  # Re-raise exception for outer handling


    def export_movie_similarity_network(self, tags_df_transformed):
        """
        Calculate content similarity between movies for network visualization.

        Args:
            tags_df_transformed: Transformed tags DataFrame with features
            movie_df: DataFrame containing movie metadata
            spark: Spark session
        """
        from pyspark.ml.linalg import Vectors
        from itertools import combinations
        from pyspark.sql.types import StructType, StructField, IntegerType, DoubleType

        # Extract movieId and feature vectors
        movie_vectors = tags_df_transformed.select(
            col("movieId"),
            col("features")
        ).rdd.map(
            lambda row: (row["movieId"], row["features"].toArray())
        )
        movie_vector_list = movie_vectors.collect()

        # Calculate pairwise cosine similarity (limit to first 500 movies)
        result = []
        for (id1, vec1), (id2, vec2) in combinations(movie_vector_list[:500], 2):
            sim = cosine_similarity_udf(vec1, vec2)
            if sim > 0.6:
                result.append((id1, id2, sim))

        schema = StructType([
            StructField("sourceMovie", IntegerType()),
            StructField("targetMovie", IntegerType()),
            StructField("similarity", DoubleType())
        ])
        sim_df = self.spark.createDataFrame(result, schema=schema)

        output_path = f"{self.result_path}/movie_similarity_network"
        self.export_result(output_path, sim_df)


    def export_wordcloud_fields(self):
        """
        Export text fields for word cloud visualization.

        Args:
            tags_df: DataFrame containing movie tags
            movie_df: DataFrame containing movie metadata
        """
        # Correct column references
        tags_enriched = self.tags_df.withColumn(
            "wordcloud_text",
            concat_ws(" ", "tag", "genres")
        )
     
        output_path = f"{self.result_path}/wordcloud_text"
        self.export_result(output_path, tags_enriched)


    def generate_recommendations(self, best_model):
        user_ids = self.test_df.select("userId").distinct().rdd.map(
            lambda row: row["userId"]
        ).collect()
        print(f"Generating recommendations for {len(user_ids)} users...")

        tags_df_transformed = None
  
        # step 0
        tags_df_transformed, hashing_tf = self.get_content_feature_matrix()
        # self.check_dup(tags_df_transformed)

<<<<<<< HEAD
        for user_id in user_ids[:]:
=======
        total_precision = 0.0
        valid_user_count = 0
        k = 10

        for user_id in user_ids[67:73]:
>>>>>>> 051afe67
            try:
                tags_df_transformed, precision = self.weighted_recommendations(user_id, best_model, tags_df_transformed, hashing_tf)
                total_precision += precision
                valid_user_count += 1
            except Exception as e:
                print(f"Recommendation failed for user {user_id}, skipping: {str(e)}")
                continue
        
        if valid_user_count > 0:
            avg_precision = total_precision / valid_user_count
            print(f"\n==== Average Precision@{k} over {valid_user_count} users: {avg_precision:.4f} ====")

        if tags_df_transformed:
            self.export_movie_similarity_network(tags_df_transformed)
            self.export_wordcloud_fields()
        else:
            print("No successful recommendations generated, skipping exports")


    @log_caller
    def check_dup(self, df):
        print("=== Duplicate rows (if any) ===")
        df_count = df.count()
        dup_df = df.dropDuplicates()
        dup_count = dup_df.count()
  
        print(f"Total rows: {df.count()}, After dropDuplicates(): {dup_count}")

        if df_count > dup_count:
            print(f"Found {df_count - dup_count} duplicated rows. Showing top duplicates:")
            # dup_df.orderBy("count", ascending=False).show(truncate=False)
            dup_df.show(n=5)
        else:
            print(f"No duplicated rows found.")

    def precision_at_k_for_user(self, user_id, predicted_movie_ids, test_df, k=10):
        print(f"\n==== User {user_id} ====")

        # 用户 test data 中真实评分记录
        user_test_df = test_df.filter((col("userId") == user_id))

        # 获取用户 test 中喜欢的电影（评分 ≥ 3.0）
        relevant_df = user_test_df.filter(col("rating") >= 3.0)
        relevant_movie_ids = relevant_df.select("movieId").rdd.flatMap(lambda x: x).collect()

        # 命中的 movieId（推荐的 ∩ 喜欢的）
        hit_movie_ids = list(set(predicted_movie_ids) & set(relevant_movie_ids))

        # 打印命中的并评分合格的电影
        print(f"\n[Hit relevant movies among Top {k}]: {hit_movie_ids}")
        if hit_movie_ids:
            print("\n[Matching entries in test data]:")
            relevant_df.filter(col("movieId").isin(hit_movie_ids)).show()

        # Precision = 命中数 / k
        precision = len(hit_movie_ids) / k
        print(f"[Precision@{k} for user {user_id}]: {precision:.1f}")

        output_path = f"{self.result_path}/user_{user_id}_test_data"
        user_test_df.coalesce(1).write.option("header", True).mode("overwrite").csv(output_path)
        save_to_csv(output_path)
        print(f"[Saved test data for user {user_id}]: {output_path}")
        
        return precision


def main():
    """Entry point for the recommendation system."""
    rc = Recommendation()
    # rc.setup_environment()
    rc.load_data()
    
    best_model = rc.get_model(force_train=True)

    rc.generate_recommendations(best_model)

    rc.spark.stop()


if __name__ == "__main__":
    main()<|MERGE_RESOLUTION|>--- conflicted
+++ resolved
@@ -528,15 +528,13 @@
         tags_df_transformed, hashing_tf = self.get_content_feature_matrix()
         # self.check_dup(tags_df_transformed)
 
-<<<<<<< HEAD
-        for user_id in user_ids[:]:
-=======
+ 
         total_precision = 0.0
         valid_user_count = 0
         k = 10
 
-        for user_id in user_ids[67:73]:
->>>>>>> 051afe67
+        for user_id in user_ids[:]:
+ 
             try:
                 tags_df_transformed, precision = self.weighted_recommendations(user_id, best_model, tags_df_transformed, hashing_tf)
                 total_precision += precision
